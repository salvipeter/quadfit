#include <cassert>
#include <cmath>
#include <fstream>

#include "quadfit.hh"

#include "bspline-fit.hh"
#include "connect-g1.hh"
#include "discrete-mask.hh"
#include "fit-ribbon.hh"
#include "io.hh"
#include "switches.hh"

using namespace Geometry;
using JetWrapper::JetData;

static Point3D readPoint(std::istream &is) {
  Point3D p;
  is >> p[0] >> p[1] >> p[2];
  return p;
}

static BSCurve readBSpline(std::istream &is) {
  size_t degree, n_knots, n_cpts;
  DoubleVector knots;
  PointVector cpts;
  is >> degree;
  is >> n_knots;
  knots.resize(n_knots);
  for (size_t i = 0; i < n_knots; ++i)
    is >> knots[i];
  is >> n_cpts;
  cpts.resize(n_cpts);
  for (size_t i = 0; i < n_cpts; ++i)
    cpts[i] = readPoint(is);
  return { degree, knots, cpts };
}

std::string QuadFit::readPWGB(std::string filename) {
  std::ifstream f(filename);
  f.exceptions(std::ios::failbit | std::ios::badbit);

  std::string description;
  std::getline(f, description);

  // Part 1 : Ribbons
  size_t n_ribbons;
  f >> n_ribbons;
  ribbons.resize(n_ribbons);
  for (size_t i = 0; i < n_ribbons; ++i) {
    ribbons[i][0] = readBSpline(f);
    ribbons[i][1] = readBSpline(f);
  }

  // Part 2 : Curvenet segments
  size_t n_segments;
  f >> n_segments;
  segments.resize(n_segments);
  for (size_t i = 0; i < n_segments; ++i)
    segments[i] = readBSpline(f);

  // Part 3 : Quads
  size_t n_quads;
  f >> n_quads;
  quads.resize(n_quads);
  for (size_t i = 0; i < n_quads; ++i) {
    for (size_t j = 0; j < 4; ++j) {
      auto &b = quads[i].boundaries[j];
      int s, r;
      f >> s >> r;
      b.segment = std::abs(s) - 1;
      b.reversed = s < 0;
      b.on_ribbon = r != 0;
      if (r > 0) {
        b.ribbon = r - 1;
        f >> b.s0 >> b.s1 >> b.h0 >> b.h1;
      }
    }
  }

  // Part 4 : Sampled points/normals
  for (size_t i = 0; i < n_quads; ++i) {
    size_t res;
    f >> res;
    quads[i].resolution = res;
    size_t n_samples = (res + 1) * (res + 1);
    quads[i].samples.resize(n_samples);
    quads[i].normals.resize(n_samples);
    for (size_t j = 0; j < n_samples; ++j) {
      quads[i].samples[j] = readPoint(f);
      quads[i].normals[j] = readPoint(f);
      quads[i].normals[j].normalize();
    }
  }

  return description;
}

[[maybe_unused]]
static void writeVertexCurvatures(const std::vector<Point3D> &vertices,
                                  const std::vector<JetData> &jet,
                                  std::string filename) {
  std::ofstream f(filename);
  f << "# vtk DataFile Version 2.0" << std::endl;
  f << "Vertices with principal curvature values & directions" << std::endl;
  f << "ASCII" << std::endl;
  f << "DATASET POLYDATA" << std::endl;
  f << "POINTS " << vertices.size() << " float" << std::endl;
  for (const auto &v : vertices) {
    f << v << std::endl;
  }
  f << "POINT_DATA " << jet.size() << std::endl;
  f << "NORMALS normal float" << std::endl;
  for (const auto &jd : jet) {

    f << jd.normal << std::endl;
  }
  f << "SCALARS k1 float 1" << std::endl;
  f << "LOOKUP_TABLE default" << std::endl;
  for (const auto &jd : jet) {
    f << jd.k_min << std::endl;
  }
  f << "SCALARS k2 float 1" << std::endl;
  f << "LOOKUP_TABLE default" << std::endl;
  for (const auto &jd : jet) {
    f << jd.k_max << std::endl;
  }
  f << "NORMALS d1 float" << std::endl;
  for (const auto &jd : jet) {
    f << jd.d_min << std::endl;
  }
  f << "NORMALS d2 float" << std::endl;
  for (const auto &jd : jet) {
    f << jd.d_max << std::endl;
  }
}

void QuadFit::update(const std::vector<std::string> &switches) {
  auto vertexIndex = [&](const Point3D &p) {
    for (size_t i = 0; i < vertices.size(); ++i)
      if ((p - vertices[i]).norm() < epsilon)
        return i;
    vertices.push_back(p);
    return vertices.size() - 1;
  };

  for (size_t i = 0; i < segments.size(); ++i) {
    size_t j0 = vertexIndex(segments[i].controlPoints().front());
    size_t j1 = vertexIndex(segments[i].controlPoints().back());
    endpoints.emplace_back(j0, j1);
  }

  adjacency.resize(segments.size());
  for (size_t i = 0; i < quads.size(); ++i)
    for (size_t j = 0; j < 4; ++j) {
      size_t s = quads[i].boundaries[j].segment;
      adjacency[s].emplace_back(i, j);
    }

  PointVector all_points;
  std::string mesh_filename;
  parseSwitch<std::string>(switches, "mesh", &mesh_filename);
  if (mesh_filename.empty())
    for (const auto &q : quads)
      all_points.insert(all_points.end(), q.samples.begin(), q.samples.end());
  else
    all_points = TriMesh::readOBJ(mesh_filename).points();

  jet = JetWrapper::fit(vertices, JetWrapper::Nearest(all_points));
  // writeVertexCurvatures(vertices, jet, "/tmp/curvatures.vtk");
}

BSSurface QuadFit::preliminaryFit(size_t i) const {
  BSSurface result(3, 3, PointVector(16));
  for (size_t j = 1; j <= 15; ++j) {
    result = result.insertKnotU(j / 16.0, 1);
    result = result.insertKnotV(j / 16.0, 1);
  }
  auto constraint = [&](size_t i, size_t j) -> MoveConstraint {
    return MoveType::Free();
  };
  bsplineFit(result, quads[i].resolution, quads[i].samples, constraint, 0, false);
  return result;
}

// Fit cubic Bezier surfaces
// - boundaries by the boundary curve endpoints & derivatives
// - twists by parallelogram rule
std::vector<BSSurface> QuadFit::initialFit(bool fit_tangents) const {
  std::vector<BSSurface> result(quads.size());

  for (size_t i = 0; i < quads.size(); ++i) {
    auto &quad = quads[i];
    auto &b = quad.boundaries;

    PointVector cpts(16);
    for (size_t j = 0; j < 4; ++j) {
      auto getCP = [&](size_t k) {
        const auto &curve = segments[b[k].segment];
        bool rev = (b[k].reversed && j < 2) || (!b[k].reversed && j >= 2);
        bool deriv = j == 1 || j == 2;
        double u = rev ? curve.basis().high() : curve.basis().low();
        VectorVector der;
        auto p = curve.eval(u, deriv ? 1 : 0, der);
        if (deriv)
          return p + der[1] * (rev ? -1 : 1);
        return p;
      };
      cpts[j] = getCP(0);
      cpts[j*4] = getCP(1);
      cpts[12+j] = getCP(2);
      cpts[3+j*4] = getCP(3);
    }
    if (fit_tangents) {         // TODO: this should be averaged from both sides!!!
      if (!quad.preliminary_fit)
        quad.preliminary_fit = preliminaryFit(i);
      auto setTangentLength = [&](bool u, bool u_end, bool v_end) {
        size_t i = u_end ? (v_end ? 15 : 12) : (v_end ? 3 : 0);
        size_t j = i + (u ? (u_end ? -4 : 4) : (v_end ? -1 : 1));
        VectorMatrix der;
        quad.preliminary_fit->eval(u_end ? 1 : 0, v_end ? 1 : 0, 1, der);
        Vector3D d = u ? der[1][0] : der[0][1];
        if ((u && u_end) || (!u && v_end))
          d *= -1;
        cpts[j] = cpts[i] + d / 3;
      };
      setTangentLength(false, false, false);
      setTangentLength(false, false, true);
      setTangentLength(false, true, false);
      setTangentLength(false, true, true);
      setTangentLength(true, false, false);
      setTangentLength(true, false, true);
      setTangentLength(true, true, false);
      setTangentLength(true, true, true);
    } else {
      auto setTangentLength = [&](size_t p1, size_t t1, size_t t2, size_t p2) {
        double d = (cpts[p2] - cpts[p1]).norm() / 3;
        cpts[t1] = cpts[p1] + (cpts[t1] - cpts[p1]).normalize() * d;
        cpts[t2] = cpts[p2] + (cpts[t2] - cpts[p2]).normalize() * d;
      };
      setTangentLength(0, 1, 2, 3);
      setTangentLength(0, 4, 8, 12);
      setTangentLength(12, 13, 14, 15);
      setTangentLength(3, 7, 11, 15);
    }
    auto setTwist = [&](size_t p, size_t d1, size_t d2, size_t t) {
      cpts[t] = cpts[d1] + (cpts[d2] - cpts[p]);
    };
    setTwist(0, 1, 4, 5);
    setTwist(3, 2, 7, 6);
    setTwist(12, 8, 13, 9);
    setTwist(15, 11, 14, 10);
    result[i] = BSSurface(3, 3, cpts);
  }

  return result;
}

std::vector<std::pair<size_t,size_t>> QuadFit::ribbonSegments(size_t index) const {
  std::vector<std::pair<size_t,size_t>> result;
  const auto &r = ribbons[index][0];
  auto p = r.controlPoints().front(), last = r.controlPoints().back();
  auto samePoint = [](const Point3D &a, const Point3D &b) {
    return (a - b).normSqr() == 0; // assumes numerical equivalence!
  };
  while (!samePoint(p, last)) {
    bool found = false;
    for (size_t i = 0; i < quads.size(); ++i) {
      const auto &q = quads[i];
      for (size_t j = 0; j < 4; ++j) {
        const auto &b = q.boundaries[j];
        if (b.on_ribbon && b.ribbon == index) {
          const auto &cp = segments[b.segment].controlPoints();
          if (samePoint(cp.front(), p) &&
              (result.empty() || result.back().first != i)) {
            result.push_back({ i, j });
            p = cp.back();
            found = true;
            break;
          } else if (samePoint(cp.back(), p) &&
                     (result.empty() || result.back().first != i)) {
            result.push_back({ i, j });
            p = cp.front();
            found = true;
            break;
          }
        }
      }
      if (found)
        break;
    }
    assert(found);
  }
  return result;
}


static BSSurface elevateBezierU(const BSSurface &surface) {
  size_t du = surface.basisU().degree();
  size_t dv = surface.basisV().degree();
  const auto &old = surface.controlPoints();
  PointVector cpts((du + 2) * (dv + 1));
  size_t index = 0;
  for (size_t i = 0; i <= du + 1; ++i)
    for (size_t j = 0; j <= dv; ++j) {
      if (i == 0)
        cpts[index] = old[index];
      else if (i > du)
        cpts[index] = old[index-dv-1];
      else {
        double alpha = (double)i / (du + 1);
        cpts[index] = old[index] * (1 - alpha) + old[index-dv-1] * alpha;
      }
      index++;
    }
  return { du + 1, dv, cpts };
}

static BSSurface elevateBezierV(const BSSurface &surface) {
  size_t du = surface.basisU().degree();
  size_t dv = surface.basisV().degree();
  const auto &old = surface.controlPoints();
  PointVector cpts((du + 1) * (dv + 2));
  size_t index = 0;
  for (size_t i = 0; i <= du; ++i)
    for (size_t j = 0; j <= dv + 1; ++j) {
      if (j == 0)
        cpts[index] = old[index-i];
      else if (j > dv)
        cpts[index] = old[index-i-1];
      else {
        double alpha = (double)j / (dv + 1);
        cpts[index] = old[index-i] * (1 - alpha) + old[index-i-1] * alpha;
      }
      index++;
    }
  return { du, dv + 1, cpts };
}

[[maybe_unused]]
static BSSurface elevateBezier(const BSSurface &surface, size_t target) {
  BSSurface result = surface;
  while (result.basisU().degree() < target)
    result = elevateBezierU(result);
  while (result.basisV().degree() < target)
    result = elevateBezierV(result);
  return result;
}

static BSSurface ribbonToSurface(const std::array<BSCurve, 2> &ribbon) {
  const auto &basis = ribbon[0].basis();
  PointVector cpts;
  const auto &cp0 = ribbon[0].controlPoints(), &cp1 = ribbon[1].controlPoints();
  for (size_t i = 0; i < cp0.size(); ++i) {
    cpts.push_back(cp0[i]);
    cpts.push_back(cp0[i] + (cp1[i] - cp0[i]) * 3);
  }
  return { basis.degree(), 1, basis.knots(), { 0, 0, 1, 1 }, cpts };
}

void QuadFit::correctFirstDerivatives(BSSurface &cubic, size_t quad_index) const {
  static constexpr std::array<size_t, 8> vertex_cps = { 0, 3, 0, 12, 12, 15, 3, 15 };
  static constexpr std::array<size_t, 8> tangent_cps = { 1, 2, 4, 8, 13, 14, 7, 11 };

  auto &cpts = cubic.controlPoints();
  for (size_t side = 0; side < 4; ++side) {
    const auto &b = quads[quad_index].boundaries[side];
    const auto &bp = quads[quad_index].boundaries[(side+3)%4];
    const auto &bn = quads[quad_index].boundaries[(side+1)%4];
    if (b.on_ribbon) {
      // Compute first derivative from the fitted ribbon
      VectorMatrix der;
      const auto &knots = b.sextic.basisU().knots();
      double lo = knots[7] - knots[1], hi = knots.rbegin()[1] - knots.rbegin()[7];
      b.sextic.eval(knots[6], 0, 1, der);
      cpts[tangent_cps[2*side]] = cpts[vertex_cps[2*side]] + der[1][0] / 3 * lo;
      b.sextic.eval(knots.rbegin()[6], 0, 1, der);
      cpts[tangent_cps[2*side+1]] = cpts[vertex_cps[2*side+1]] - der[1][0] / 3 * hi;
    } else {
      // In the interior project to the vertices' normal plane
      auto projectToPlane = [&](size_t v, size_t t, const Vector3D &n) {
        cpts[t] += n * (n * (cpts[v] - cpts[t]));
      };
      const auto &n1 = jet[endpoints[b.segment].first].normal;
      const auto &n2 = jet[endpoints[b.segment].second].normal;
      // Replace start/end tangent based on the ribbons where applicable
      VectorMatrix der;
      if (bp.on_ribbon) {
        if (side == 2 || side == 3)
          bp.sextic.eval(bp.sextic.basisU().high(), 0, 1, der);
        else
          bp.sextic.eval(bp.sextic.basisU().low(), 0, 1, der);
      } else if (bn.on_ribbon) {
        if (side == 2 || side == 3)
          bn.sextic.eval(bn.sextic.basisU().high(), 0, 1, der);
        else
          bn.sextic.eval(bn.sextic.basisU().low(), 0, 1, der);
      }
      bool replace_start = ((bp.on_ribbon && (side == 1 || side == 2)) ||
                            (bn.on_ribbon && (side == 0 || side == 3)));
      bool replace_end   = ((bp.on_ribbon && (side == 0 || side == 3)) ||
                            (bn.on_ribbon && (side == 1 || side == 2)));
      if (replace_start)
        cpts[tangent_cps[2*side]] = cpts[vertex_cps[2*side]] + der[0][1] / 3;
      else
        projectToPlane(vertex_cps[2*side], tangent_cps[2*side], b.reversed ? n2 : n1);
      if (replace_end)
        cpts[tangent_cps[2*side+1]] = cpts[vertex_cps[2*side+1]] + der[0][1] / 3;
      else
        projectToPlane(vertex_cps[2*side+1], tangent_cps[2*side+1], b.reversed ? n1 : n2);
    }
  }
}

static Point3D intersectLines(const Point3D &ap, const Vector3D &ad,
                              const Point3D &bp, const Vector3D &bd) {
  double a = ad * ad, b = ad * bd, c = bd * bd;
  double d = ad * (ap - bp), e = bd * (ap - bp);
  if (a * c - b * b < 1.0e-7)
    return ap;
  double D = a * c - b * b;
  double s = (b * e - c * d) / D;
  double t = (a * e - b * d) / D;
  return ((ap + ad * s) + (bp + bd * t)) / 2;
}

// At the corner between side `side` and `side+1`
void QuadFit::correctCubicTwists(BSSurface &cubic, size_t quad_index) const {
  static constexpr std::array<size_t, 16> corner_cps = // S, Su, Sv, Suv
    {
       0,  4,  1,  5, // u = 0, v = 0
      12,  8, 13,  9, // u = 1, v = 0
      15, 11, 14, 10, // u = 1, v = 1
       3,  7,  2,  6  // u = 0, v = 1
    };
  auto &cpts = cubic.controlPoints();

  std::vector<size_t> not_fixed;

  for (size_t side = 0; side < 4; ++side) {
    const auto &b = quads[quad_index].boundaries[side];
    const auto &bn = quads[quad_index].boundaries[(side+1)%4];

    size_t CP = corner_cps[4*side], CPu = corner_cps[4*side+1],
      CPv = corner_cps[4*side+2], CPuv = corner_cps[4*side+3];

    // If there is a fixed ribbon, take the twist from there
    // (assuming that 2 fixed ribbons share a common twist);
    // otherwise we will need the 2nd derivatives, see correctTwists()
    auto fixByRibbon = [&](const Quad::Boundary &b, bool at_end) {
      double u = at_end ? b.sextic.basisU().high() : b.sextic.basisU().low();
      VectorMatrix der;
      b.sextic.eval(u, 0, 2, der);
      cpts[CPuv] = der[1][1] * (at_end ? -1 : 1) / 9 + cpts[CPu] + cpts[CPv] - cpts[CP];
    };
    if (b.on_ribbon)
      fixByRibbon(b, side == 1 || side == 2);
    else if (bn.on_ribbon)
      fixByRibbon(bn, side == 2 || side == 3);
    else
      not_fixed.push_back(CPuv);
  }

  // For the time being, set the rest to the mean of the adjacent CPs,
  // or at the quasi-intersection of two fixed segments
  if (not_fixed.size() == 1) {
    size_t i = not_fixed[0];
    cpts[i] = (cpts[i-1] + cpts[i+1] + cpts[i-4] + cpts[i+4]) / 4;
    // cpts[i] = intersectLines(cpts[i-1], cpts[i+1] - cpts[i-1], cpts[i-4], cpts[i+4] - cpts[i-4]);
  } else {
    size_t i = not_fixed[0], j = not_fixed[1];
    if (i > j)
      std::swap(i, j);
    size_t a = i - (j - i), b = j + (j - i);
    if (j - i == 1) {
      cpts[i] = intersectLines(cpts[a], cpts[b] - cpts[a], cpts[i-4], cpts[i+4] - cpts[i-4]);
      cpts[j] = intersectLines(cpts[a], cpts[b] - cpts[a], cpts[j-4], cpts[j+4] - cpts[j-4]);
    } else {
      cpts[i] = intersectLines(cpts[a], cpts[b] - cpts[a], cpts[i-1], cpts[i+1] - cpts[i-1]);
      cpts[j] = intersectLines(cpts[a], cpts[b] - cpts[a], cpts[j-1], cpts[j+1] - cpts[j-1]);
    }
  }
}

void QuadFit::correctSecondDerivatives(BSSurface &quintic, size_t quad_index) const {
  static constexpr std::array<size_t, 8> vertex_cps = { 0, 5, 0, 30, 30, 35, 5, 35 };
  static constexpr std::array<size_t, 8> tangent_cps = { 1, 4, 6, 24, 31, 34, 11, 29 };

  const auto &q = quads[quad_index];
  auto &cpts = quintic.controlPoints();
  for (size_t side = 0; side < 4; ++side) {
    const auto &b = q.boundaries[side];
    if (b.on_ribbon)          // we already have everything we need here
      continue;
    // Project the second derivative into the plane at the constrained height
    auto fix = [&](bool at_end) {
      size_t j = at_end ? 2 * side + 1 : 2 * side;
      const auto &ends = endpoints[b.segment];
      bool seg_end = b.reversed ? !at_end : at_end;
      size_t v = seg_end ? ends.second : ends.first;
      const auto &n = jet[v].normal;
      auto der = (cpts[tangent_cps[j]] - cpts[vertex_cps[j]]) * 5;
      size_t index = vertex_cps[j] + ((int)tangent_cps[j] - (int)vertex_cps[j]) * 2;
      double cos_theta = jet[v].d_max * der.normalized();
      double c2 = cos_theta * cos_theta, s2 = 1 - c2;
      double k = jet[v].k_max * c2 + jet[v].k_min * s2;
      double h = k * der.normSqr();
      cpts[index] += n * (n * (cpts[vertex_cps[j]] - cpts[index]) + h / 20);
    };
    // TODO: we may need better 2nd derivatives at the outer vertices, as well
    if (!q.boundaries[(side+3)%4].on_ribbon)
      fix(side == 0 || side == 3);
    if (!q.boundaries[(side+1)%4].on_ribbon)
      fix(side == 1 || side == 2);
  }
}

// At the corner between side `side` and `side+1`
void QuadFit::correctTwists(BSSurface &quintic, size_t quad_index) const {
  static constexpr std::array<size_t, 8> corner_cps = { 0, 7, 30, 25, 35, 28, 5, 10 };
  static constexpr std::array<double, 8> uv = { 0,0, 1,0, 1,1, 0,1 };
  auto &cpts = quintic.controlPoints();

  for (size_t side = 0; side < 4; ++side) {
    const auto &b = quads[quad_index].boundaries[side];
    const auto &bn = quads[quad_index].boundaries[(side+1)%4];

    // If it is near a ribbon, the twist is already computed
    if (b.on_ribbon || bn.on_ribbon)
      continue;

    // Otherwise use the surface curvature to tweak the CP height
    size_t CP = corner_cps[2*side], CPuv = corner_cps[2*side+1];
    VectorMatrix der;
    quintic.eval(uv[2*side], uv[2*side+1], 2, der);
    const auto &Su = der[1][0];
    const auto &Sv = der[0][1];
    const auto &Suu = der[2][0];
    const auto &Svv = der[0][2];
    bool at_end = side == 1 || side == 2;
    const auto &ends = endpoints[b.segment];
    bool seg_end = b.reversed ? !at_end : at_end;
    size_t v = seg_end ? ends.second : ends.first;
    const auto &n = jet[v].normal;
    double K = jet[v].k_max * jet[v].k_min;
    double h = std::sqrt((Suu * n) * (Svv * n) - K * (Su ^ Sv).normSqr());
    double sign = (side == 1 || side == 3) ? -1 : 1;
    {
      auto E = Su.normSqr(), F = Su * Sv, G = Sv.normSqr();
      auto L = Suu * n, M = h, N = Svv * n;
      auto H = jet[v].k_min + jet[v].k_max;
      auto H1 = (L * G - 2 * M * F + N * E) / (E * G - F * F);
      if (std::abs(H - H1) > epsilon) // dirty hack
        sign *= -1;
    }
    cpts[CPuv] += n * (n * (cpts[CP] - cpts[CPuv]) + h * sign / 25);
  }
}

// Returns { S, Su, Suu, Sv, Suv }
// - `u` is the side direction away from the specified corner
// - `v` is the cross-direction, into the surface interior
static VectorVector extractDerivatives(const BSSurface &surface, size_t side, bool at_end) {
  Point2DVector uvs = { {0,0},{0,1}, {0,0},{1,0}, {1,0},{1,1}, {0,1},{1,1} };
  auto uv = uvs[2 * side + (at_end ? 1 : 0)];
  bool swap_uv = side == 0 || side == 2;
  double u_sign = at_end ? -1 : 1;
  double v_sign = side == 2 || side == 3 ? -1 : 1;
  VectorMatrix der;
  surface.eval(uv[0], uv[1], 2, der);
  if (swap_uv)
    return { der[0][0], der[0][1] * u_sign, der[0][2],
             der[1][0] * v_sign, der[1][1] * u_sign * v_sign };
  return { der[0][0], der[1][0] * u_sign, der[2][0],
           der[0][1] * v_sign, der[1][1] * u_sign * v_sign };
}

static auto edgeSamples(const PointVector &samples, const VectorVector &normals,
                         size_t side, size_t res) {
  std::vector<std::pair<Point3D, Vector3D>> result;
  for (size_t i = 0; i <= res; ++i) {
    size_t index = i;
    if (side == 1)
      index = index * (res + 1);
    else if (side == 2)
      index = res * (res + 1) + index;
    else if (side == 3)
      index = index * (res + 1) + res;
    const auto &p = samples[index];
    const auto &n = normals[index];
    result.emplace_back(p, n);
  }
  return result;
}

<<<<<<< HEAD
[[maybe_unused]]
static Point3D closestPoint(const BSCurve &curve, const Point3D &point, double &u,
                            size_t max_iteration, double distance_tol, double cosine_tol) {
  VectorVector der;
  auto lo = curve.basis().low();
  auto hi = curve.basis().high();

  for (size_t iteration = 0; iteration < max_iteration; ++iteration) {
    auto deviation = curve.eval(u, 2, der) - point;
    auto distance = deviation.norm();
    if (distance < distance_tol)
      break;

    double scaled_error = der[1] * deviation;
    double cosine_err = std::abs(scaled_error) / (der[1].norm() * distance);
    if (cosine_err < cosine_tol)
      break;

    double old = u;
    u -= scaled_error / (der[2] * deviation + der[1] * der[1]);
    u = std::min(std::max(u, lo), hi);

    if ((der[1] * (u - old)).norm() < distance_tol)
      break;
  }

  return der[0];
=======
static Vector3D quadNormal(const BSSurface &surface, size_t side, double t) {
  double u = 0, v = t;
  if (side == 1)
    std::swap(u, v);
  else if (side == 2)
    u = 1;
  else if (side == 3) {
    u = v;
    v = 1;
  }
  VectorMatrix der;
  surface.eval(u, v, 1, der);
  return (der[1][0] ^ der[0][1]).normalize();
>>>>>>> 222739a8
}

BSSurface QuadFit::innerBoundaryRibbon(const std::vector<BSSurface> &quintic_patches,
                                       size_t quad_index, size_t side, size_t extra_knots,
                                       bool prelim_normals, bool fitC0, bool fitG1) const {
  const auto &result = quintic_patches;
  const auto &quad = quads[quad_index];
  const auto &b = quad.boundaries[side];
  const auto &adj = adjacency[b.segment];
  const auto &opp = adj[0].first == quad_index ? adj[1] : adj[0];
  const auto &b_opp = quads[opp.first].boundaries[opp.second];

  auto der1_0 = extractDerivatives(result[quad_index], side, false);
  auto der1_1 = extractDerivatives(result[quad_index], side, true);
  auto der2_0 = extractDerivatives(result[opp.first], opp.second, false);
  auto der2_1 = extractDerivatives(result[opp.first], opp.second, true);
  BSCurve c(4, { 0, 0, 0, 0, 0, 0.5, 1, 1, 1, 1, 1 },
            {  der1_0[0],
               der1_0[0] + der1_0[1] / 8,
               der1_0[0] + der1_0[1] * 3 / 8 + der1_0[2] / 24,
               der1_1[0] + der1_1[1] * 3 / 8 + der1_1[2] / 24,
               der1_1[0] + der1_1[1] / 8,
               der1_1[0] });
  for (size_t i = 1; i <= extra_knots; ++i) {
    double u = (double)i / (extra_knots + 1);
    c = c.insertKnot(u / 2, 1);
    c = c.insertKnot(0.5 + u / 2, 1);
  }

  if (prelim_normals) {
    if (!quad.preliminary_fit)
      quad.preliminary_fit = preliminaryFit(quad_index);
    if (!quads[opp.first].preliminary_fit)
      quads[opp.first].preliminary_fit = preliminaryFit(opp.first);
  }

  // Prepare sampled points & normals
  size_t res = quad.resolution;
  PointVector points;
  VectorVector normals;
  if (fitC0 || fitG1) {
    auto cross = edgeSamples(quad.samples, quad.normals, side, res);
    for (size_t i = 0; i <= res; ++i) {
      const auto &[p, normal] = cross[i];
      points.push_back(p);
      if (prelim_normals) {
        double t = (double)i / res;
        auto n1 = quadNormal(*quad.preliminary_fit, side, t);
        if (b.reversed != b_opp.reversed)
          t = 1 - t;
        auto n2 = quadNormal(*quads[opp.first].preliminary_fit, opp.second, t);
        normals.push_back((n1 + n2).normalize());
      } else
        normals.push_back(normal);
    }
  }

  if (fitC0) {
    // Better curve approximation
    auto constraint = [=](size_t i) -> MoveConstraint {
      if (i == 2)
        return MoveType::Tangent({(der1_0[1] ^ der1_0[3]).normalize()});
      if (i > 2 && i < c.controlPoints().size() - 3)
        return MoveType::Free();
      if (i == c.controlPoints().size() - 3)
        return MoveType::Tangent({(der1_1[1] ^ der1_1[3]).normalize()});
      return MoveType::Fixed();
    };
    bsplineFit(c, points, normals, constraint, 1e-15, 0);
  }

  BSCurve c1({
      der1_0[0] + der1_0[3],
      der1_0[0] + der1_0[1] / 3 + der1_0[3] + der1_0[4] / 3,
      der1_1[0] + der1_1[1] / 3 + der1_1[3] + der1_1[4] / 3,
      der1_1[0] + der1_1[3]});
  BSCurve c2({
      der2_0[0] + der2_0[3],
      der2_0[0] + der2_0[1] / 3 + der2_0[3] + der2_0[4] / 3,
      der2_1[0] + der2_1[1] / 3 + der2_1[3] + der2_1[4] / 3,
      der2_1[0] + der2_1[3]});
  if (b.reversed != b_opp.reversed)
    c2.reverse();
  c1 = c1.insertKnot(0.5, 1);
  c2 = c2.insertKnot(0.5, 1);
  for (size_t i = 1; i <= extra_knots; ++i) {
    double u = (double)i / (extra_knots + 1);
    c1 = c1.insertKnot(u / 2, 1);
    c1 = c1.insertKnot(0.5 + u / 2, 1);
    c2 = c2.insertKnot(u / 2, 1);
    c2 = c2.insertKnot(0.5 + u / 2, 1);
  }

  if (fitG1) {
    // Better normal approximation
    points.clear();
    for (size_t i = 0; i <= res; ++i)
      points.push_back(c.eval((double)i / res));

    auto fixCenter = [&](BSCurve &curve) {
      auto constraint = [=](size_t i) -> MoveConstraint {
        if (i >= 2 && i < curve.controlPoints().size() - 2)
          return MoveType::Normal({normals[res/2]}); // Note: this assumes that resolution is even!
        return MoveType::Fixed();
      };
      bsplineFit(curve, points, normals, constraint, 1e-15);
    };

    fixCenter(c1);
    fixCenter(c2);
  }

  return connectG1(c, c1, c2);
}

static void unifyKnots(BSSurface &sextic, BSSurface &s1, BSSurface &s2, bool u_dir) {
  auto p1 = s1.basisU().knots().begin();
  auto p2 = s2.basisU().knots().begin();
  auto t1 = s1, t2 = s2;
  while (*p1 < 1 || *p2 < 1) {
    double to_insert;
    if (*p1 < *p2) {
      to_insert = *p1;
      t2 = t2.insertKnotU(*p1, 1);
      p1++;
    } else if (*p2 < *p1) {
      to_insert = *p2;
      t1 = t1.insertKnotU(*p2, 1);
      p2++;
    } else {
      to_insert = *p1;
      p1++;
      p2++;
    }
    if (u_dir)
      sextic = sextic.insertKnotU(to_insert, 1);
    else
      sextic = sextic.insertKnotV(to_insert, 1);
  }
  s1 = t1;
  s2 = t2;
}

static void fillSextic(BSSurface &s, const BSSurface &r0, const BSSurface &r1,
                       const BSSurface &r2, const BSSurface &r3) {
  auto n_cpts = s.numControlPoints();
  const auto &knots_u = s.basisU().knots();
  double lo = knots_u[7] - knots_u[1], hi = knots_u.rbegin()[1] - knots_u.rbegin()[7];
  for (size_t j = 0; j < n_cpts[1]; ++j) {
    s.controlPoint(0, j) = r0.controlPoint(j, 0);
    s.controlPoint(n_cpts[0] - 1, j) = r2.controlPoint(j, 0);
    if (j != 0 && j != n_cpts[1] - 1) {
      s.controlPoint(1, j) =
        r0.controlPoint(j, 0) + (r0.controlPoint(j, 1) - r0.controlPoint(j, 0)) / 6 * lo;
      s.controlPoint(n_cpts[0] - 2, j) =
        r2.controlPoint(j, 0) + (r2.controlPoint(j, 1) - r2.controlPoint(j, 0)) / 6 * hi;
    }
  }
  const auto &knots_v = s.basisV().knots();
  lo = knots_v[7] - knots_v[1]; hi = knots_v.rbegin()[1] - knots_v.rbegin()[7];
  for (size_t j = 0; j < n_cpts[0]; ++j) {
    s.controlPoint(j, 0) = r1.controlPoint(j, 0);
    s.controlPoint(j, n_cpts[1] - 1) = r3.controlPoint(j, 0);
    if (j != 0 && j != n_cpts[0] - 1) {
      s.controlPoint(j, 1) =
        r1.controlPoint(j, 0) + (r1.controlPoint(j, 1) - r1.controlPoint(j, 0)) / 6 * lo;
      s.controlPoint(j, n_cpts[1] - 2) =
        r3.controlPoint(j, 0) + (r3.controlPoint(j, 1) - r3.controlPoint(j, 0)) / 6 * hi;
    }
  }
}

[[maybe_unused]]
static BSCurve baseCurve(const BSSurface &quad, size_t side) {
  PointVector cpts;
  if (side == 0 || side == 2) {
    // v-side
    size_t m = side == 0 ? 0 : quad.numControlPoints()[0] - 1;
    size_t n = quad.numControlPoints()[1];
    cpts.resize(n);
    for (size_t i = 0; i < n; ++i)
      cpts[i] = quad.controlPoint(m, i);
    return { quad.basisV().degree(), quad.basisV().knots(), cpts };
  }

  // u-side
  double m = side == 1 ? 0 : quad.numControlPoints()[1] - 1;
  size_t n = quad.numControlPoints()[0];
  cpts.resize(n);
  for (size_t i = 0; i < n; ++i)
    cpts[i] = quad.controlPoint(i, m);
  return { quad.basisU().degree(), quad.basisU().knots(), cpts };
}

[[maybe_unused]]
static std::pair<Point3D, Vector3D> evalNormal(const BSSurface &s, size_t side, double u) {
  VectorMatrix der;
  if (side == 0 || side == 2) // v-side
    s.eval(side == 0 ? 0 : 1, u, 1, der);
  else // u-side
    s.eval(u, side == 1 ? 0 : 1, 1, der);
  return { der[0][0], (der[1][0] ^ der[0][1]).normalize() };
}

void QuadFit::printContinuityErrors(const std::vector<BSSurface> &result) const {
  std::cout << "\nMaximal errors:\tC0\tG1 (degrees)" << std::endl;
  for (const auto &adj : adjacency) {
    if (adj.size() < 2) {
      size_t side = adj[0].second;
      const auto &b = quads[adj[0].first].boundaries[side];
      const auto &q = result[adj[0].first];
      size_t resolution = 100;
      const auto &r = ribbons[b.ribbon];
      std::cout << "Ribbon #" << b.ribbon + 1 << ":\t";
      double max_p_error = 0, max_t_error = 0;
      for (size_t i = 0; i <= resolution; ++i) {
        double u = (double)i / resolution;
        double v = b.s0 * (1 - u) + b.s0 * u;
        auto [p1, n1] = evalNormal(q, side, u);
        closestPoint(r[0], p1, v, 20, 0, 0);
        VectorVector der;
        Point3D p2 = r[0].eval(v, 1, der);
        Vector3D n2 = (der[1] ^ (r[1].eval(v) - p2)).normalize();
        double p_error = (p1 - p2).norm();
        double t_error = std::acos(std::min(std::max(n1 * n2, -1.0), 1.0)) * 180 / M_PI;
        max_p_error = std::max(max_p_error, p_error);
        max_t_error = std::max(max_t_error, t_error);
      }
      std::cout << max_p_error << " \t" << max_t_error << std::endl;
      continue;
    }
    std::cout << "Quads #" << adj[0].first + 1 << " - #" << adj[1].first + 1 << ":\t";
    const auto &q1 = result[adj[0].first];
    const auto &q2 = result[adj[1].first];
    size_t side1 = adj[0].second, side2 = adj[1].second;
    bool reversed = quads[adj[0].first].boundaries[side1].reversed !=
      quads[adj[1].first].boundaries[side2].reversed;
    double max_p_error = 0, max_t_error = 0;
    size_t resolution = 100;
    for (size_t i = 0; i <= resolution; ++i) {
      double u = (double)i / resolution;
      auto [p1, n1] = evalNormal(q1, side1, u);
      auto [p2, n2] = evalNormal(q2, side2, reversed ? 1 - u : u);
      double p_error = (p1 - p2).norm();
      double t_error = std::acos(std::min(std::max(n1 * n2, -1.0), 1.0)) * 180 / M_PI;
      max_p_error = std::max(max_p_error, p_error);
      max_t_error = std::max(max_t_error, t_error);
    }
    std::cout << max_p_error << " \t" << max_t_error << std::endl;
  }
  std::cout << std::endl;
}

void QuadFit::printApproximationErrors(const std::vector<BSSurface> &result) const {
  std::cout << "Curve maximal deviation:\tC0\tG1 (degrees)" << std::endl;
  for (const auto &adj : adjacency) {
    if (adj.size() < 2)
      continue;
    size_t side = adj[0].second;
    const auto &q = quads[adj[0].first];
    auto res = q.resolution;
    double max_err = 0, max_t_err = 0;
    size_t max_p = -1, max_t = -1;
    auto cross = edgeSamples(q.samples, q.normals, side, res);
    for (size_t i = 0; i <= res; ++i) {
      auto u = (double)i / res;
      const auto &[p1, n1] = cross[i];
      closestPoint(baseCurve(result[adj[0].first], side), p1, u, 20, 0, 0);
      auto [p2, n2] = evalNormal(result[adj[0].first], side, u);
      auto err = (p1 - p2).norm();
      auto t_err = std::acos(std::min(std::abs(n1 * n2), 1.0)) * 180 / M_PI;
      if (err > max_err) {
        max_err = err;
        max_p = i;
      }
      if (t_err > max_t_err) {
        max_t_err = t_err;
        max_t = i;
      }
    }
    std::cout << "Quads #" << adj[0].first << " - #" << adj[1].first
              << " (" << max_p << " / " << max_t << "):\t"
              << max_err << "\t" << max_t_err << std::endl;
  }
  std::cout << std::endl;
}

std::vector<BSSurface> QuadFit::fit(const std::vector<std::string> &switches) {
  // 1. Simple C0 fit
  auto result = initialFit(parseSwitch<bool>(switches, "preliminary-fit-tangents"));

  // 2. Fit ribbons
  for (size_t i = 0; i < ribbons.size(); ++i) {
    auto rs = ribbonSegments(i);
    Point2DVector sh;
    for (auto s : rs) {
      const auto &b = quads[s.first].boundaries[s.second];
      if (b.s0 < b.s1) {
        if (sh.empty())
          sh.emplace_back(b.s0, b.h0);
        sh.emplace_back(b.s1, b.h1);
      } else {
        if (sh.empty())
          sh.emplace_back(b.s1, b.h1);
        sh.emplace_back(b.s0, b.h0);
      }
    }
    auto slices = fitSlices(ribbonToSurface(ribbons[i]), sh);
    for (size_t j = 0; j < slices.size(); ++j) {
      auto s = rs[j];
      auto &b = quads[s.first].boundaries[s.second];
      b.sextic = slices[j];
      if (b.reversed)
        b.sextic.reverseU();
      b.sextic.normalize();
    }
  }

  // 3. Compute better first derivatives for the quad boundary curves
  for (size_t i = 0; i < quads.size(); ++i)
    correctFirstDerivatives(result[i], i);

  // 4. Compute the correct twists for corner- and side vertices
  for (size_t i = 0; i < quads.size(); ++i)
    correctCubicTwists(result[i], i);

  // 5. Compute better second derivatives for the quad boundary curves

  // First degree elevate to quintic, just for storing the second derivatives
  for (auto &s : result)
    s = elevateBezier(s, 5);

  for (size_t i = 0; i < quads.size(); ++i)
    correctSecondDerivatives(result[i], i);

  // 6. Compute twist vectors
  for (size_t i = 0; i < quads.size(); ++i)
    correctTwists(result[i], i);

  // 7. Compute inner boundary ribbons
  size_t extra = 0;
  parseSwitch<size_t>(switches, "extra-knots", &extra, 2);
  bool prelim_normals = parseSwitch<bool>(switches, "preliminary-fit-normals");
  bool fitC0 = parseSwitch<bool>(switches, "fit-curves");
  bool fitG1 = parseSwitch<bool>(switches, "fit-normals");
  for (size_t i = 0; i < quads.size(); ++i) {
    for (size_t side = 0; side < 4; ++side) {
      auto &b = quads[i].boundaries[side];
      if (b.on_ribbon)
        continue;
      b.sextic = innerBoundaryRibbon(result, i, side, extra, prelim_normals, fitC0, fitG1);
    }
  }

  // 8. Fill sextic patches
  for (size_t i = 0; i < quads.size(); ++i) {
    auto &quad = quads[i];
    result[i] = elevateBezier(result[i], 6);
    unifyKnots(result[i], quad.boundaries[0].sextic, quad.boundaries[2].sextic, false);
    unifyKnots(result[i], quad.boundaries[1].sextic, quad.boundaries[3].sextic, true);
    fillSextic(result[i], quad.boundaries[0].sextic, quad.boundaries[1].sextic,
               quad.boundaries[2].sextic, quad.boundaries[3].sextic);
  }

  // 9a. Use a mask to compute the placement of the inner control points
  if (parseSwitch<bool>(switches, "coons-patch"))
    for (auto &r : result)
      applyMask(r, DiscreteMask::C1_COONS);
  else {
    // 9. Fit sampled points using inner control points
    size_t inner_knots = 5;
    bool cubic = parseSwitch<size_t>(switches, "cubic-fit", &inner_knots);
    bool retain_blends = parseSwitch<bool>(switches, "retain-direction-blends");
    bool retain_ribbons = parseSwitch<bool>(switches, "retain-ribbons");

    if (cubic && retain_blends) {
      std::cerr << "ERROR: Direction blends cannot be retained for cubic fit" << std::endl;
      retain_blends = false;
    }
    if (cubic && retain_ribbons) {
      std::cerr << "ERROR: Ribbons cannot be retained for cubic fit (yet)" << std::endl;
      retain_ribbons = false;
    }

    for (size_t i = 0; i < quads.size(); ++i) {
      const auto &quad = quads[i];
      if (cubic) {
        result[i] = BSSurface(3, 3, PointVector(16));
        for (size_t j = 1; j <= inner_knots; ++j) {
          result[i] = result[i].insertKnotU((double)j / (inner_knots + 1), 1);
          result[i] = result[i].insertKnotV((double)j / (inner_knots + 1), 1);
        }
      }
      auto ncp = result[i].numControlPoints();
      auto constraint = [&](size_t i, size_t j) -> MoveConstraint {
        if (retain_blends && (i < 2 || j < 2 || i >= ncp[0] - 2 || j >= ncp[1] - 2))
          return MoveType::Fixed();
        if (retain_ribbons &&
            ((quad.boundaries[0].on_ribbon && i < 2) ||
             (quad.boundaries[1].on_ribbon && j < 2) ||
             (quad.boundaries[2].on_ribbon && i >= ncp[0] - 2) ||
             (quad.boundaries[3].on_ribbon && j >= ncp[1] - 2)))
          return MoveType::Fixed();
        return MoveType::Free();
      };
      if (retain_blends)
        for (size_t j = 0; j < 5; ++j)
          bsplineFit(result[i], quad.resolution, quad.samples, constraint, 0, true);
      else
        bsplineFit(result[i], quad.resolution, quad.samples, constraint, 0, false);
    }
  }

  // 10. Fix C0 - TODO: knot vectors may need to be unified
  if (parseSwitch<bool>(switches, "fix-c0-inside")) {
    for (size_t si = 0; si < adjacency.size(); ++si) {
      const auto &adj = adjacency[si];
      if (adj.size() == 2) {
        const auto &q1 = quads[adj[0].first];
        const auto &q2 = quads[adj[1].first];
        auto &s1 = result[adj[0].first];
        auto &s2 = result[adj[1].first];
        size_t b1 = adj[0].second;
        size_t b2 = adj[1].second;
        bool r1 = q1.boundaries[b1].reversed;
        bool r2 = q2.boundaries[b2].reversed;
        auto setIndex = [](const BSSurface &s, size_t b, size_t &j, size_t &n) {
          size_t m;
          if (b == 0 || b == 2) {
            n = s.numControlPoints()[1];
            m = s.numControlPoints()[0];
          } else {
            n = s.numControlPoints()[0];
            m = s.numControlPoints()[1];
          }
          if (b < 2)
            j = 0;
          else
            j = m - 1;
        };
        size_t j1, j2, n1, n2;
        setIndex(s1, b1, j1, n1);
        setIndex(s2, b2, j2, n2);
        assert(n1 == n2);
        for (size_t i1 = 0; i1 < n1; ++i1) {
          size_t i2 = r1 == r2 ? i1 : n1 - i1 - 1;
          auto &p1 = b1 % 2 == 0 ? s1.controlPoint(j1, i1) : s1.controlPoint(i1, j1);
          auto &p2 = b2 % 2 == 0 ? s2.controlPoint(j2, i2) : s2.controlPoint(i2, j2);
          if (i1 == 0 || i1 == n1 - 1) {
            const auto &v1 = vertices[endpoints[si].first];
            const auto &v2 = vertices[endpoints[si].second];
            p1 = (i1 == 0 && !r1) || (i1 != 0 && r1) ? v1 : v2;
            p2 = (i2 == 0 && !r2) || (i2 != 0 && r2) ? v1 : v2;
          } else {
            auto m = (p1 + p2) / 2;
            p1 = m;
            p2 = m;
          }
        }
      }
    }
  }

  if (parseSwitch<bool>(switches, "fix-c0-outside")) {
    std::cerr << "ERROR: C0 fix for ribbons is not implemented yet" << std::endl;
  }

  if (parseSwitch<bool>(switches, "print-continuity-errors"))
    printContinuityErrors(result);

  if (parseSwitch<bool>(switches, "print-approximation-errors"))
    printApproximationErrors(result);

  return result;
}<|MERGE_RESOLUTION|>--- conflicted
+++ resolved
@@ -593,7 +593,6 @@
   return result;
 }
 
-<<<<<<< HEAD
 [[maybe_unused]]
 static Point3D closestPoint(const BSCurve &curve, const Point3D &point, double &u,
                             size_t max_iteration, double distance_tol, double cosine_tol) {
@@ -621,7 +620,8 @@
   }
 
   return der[0];
-=======
+}
+
 static Vector3D quadNormal(const BSSurface &surface, size_t side, double t) {
   double u = 0, v = t;
   if (side == 1)
@@ -635,7 +635,6 @@
   VectorMatrix der;
   surface.eval(u, v, 1, der);
   return (der[1][0] ^ der[0][1]).normalize();
->>>>>>> 222739a8
 }
 
 BSSurface QuadFit::innerBoundaryRibbon(const std::vector<BSSurface> &quintic_patches,
